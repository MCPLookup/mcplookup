#!/usr/bin/env tsx
// Storage Abstraction Test Script
// Tests all storage providers to ensure they work correctly

import { getRegistryStorage, getVerificationStorage } from '../src/lib/services/storage/storage.js';
import { MCPServerRecord, CapabilityCategory } from '../src/lib/schemas/discovery.js';
import { VerificationChallengeData, isSuccessResult } from '../src/lib/services/storage/interfaces.js';

async function testStorageProvider(providerName: string, provider: 'memory' | 'local' | 'upstash') {
  console.log(`\n🧪 Testing ${providerName} Storage Provider`);
  console.log('='.repeat(50));

  try {
    // Get storage instances
    const registryStorage = getRegistryStorage({ provider });
    const verificationStorage = getVerificationStorage({ provider });

    // Test health checks
    console.log('📊 Health Checks:');
    const registryHealth = await registryStorage.healthCheck();
    const verificationHealth = await verificationStorage.healthCheck();
    console.log(`  Registry: ${registryHealth.healthy ? '✅ Healthy' : '❌ Unhealthy'}`);
    console.log(`  Verification: ${verificationHealth.healthy ? '✅ Healthy' : '❌ Unhealthy'}`);

    if (!registryHealth.healthy || !verificationHealth.healthy) {
      console.log(`⚠️  Skipping ${providerName} tests due to health check failures`);
      return;
    }

    // Test registry storage
    console.log('\n📝 Testing Registry Storage:');
    
    const mockServer: MCPServerRecord = {
      // Identity
      domain: 'test-example.com',
      endpoint: 'https://test-example.com/.well-known/mcp',
      name: 'Test Server',
      description: 'A test MCP server for storage testing',

      // MCP Protocol Data
      server_info: {
        name: 'Test Server',
        version: '1.0.0',
        protocolVersion: '2024-11-05',
        capabilities: {
          tools: true,
          resources: false,
          prompts: false,
          logging: false
        }
      },
      tools: [
        {
          name: 'test_tool',
          description: 'A test tool',
          inputSchema: {
            type: 'object',
            properties: {
              message: { type: 'string' }
            }
          }
        }
      ],
      resources: [],
      transport: 'streamable_http',

      // Semantic Organization
      capabilities: {
        category: 'productivity' as CapabilityCategory,
        subcategories: ['email', 'calendar'],
        intent_keywords: ['email', 'calendar', 'schedule', 'meeting'],
        use_cases: ['Send emails', 'Manage calendar events', 'Schedule meetings']
      },

      // Technical Requirements
      auth: {
        type: 'none'
      },
      cors_enabled: true,

      // Operational Status
      health: {
        status: 'healthy',
        uptime_percentage: 99.9,
        avg_response_time_ms: 150,
        response_time_ms: 150,
        error_rate: 0.001,
        last_check: new Date().toISOString(),
        consecutive_failures: 0
      },
      verification: {
        dns_verified: true,
        endpoint_verified: true,
        ssl_verified: true,
        last_verification: new Date().toISOString(),
        verification_method: 'dns-txt-challenge'
      },

      // Metadata
      created_at: new Date().toISOString(),
      updated_at: new Date().toISOString(),
      maintainer: {
        name: 'Test Maintainer',
        email: 'test@example.com'
      }
    };

    // Store server
    const storeResult = await registryStorage.storeServer('test-example.com', mockServer);
    if (isSuccessResult(storeResult)) {
      console.log('  ✅ Server stored successfully');
    } else {
      console.log(`  ❌ Failed to store server: ${storeResult.error}`);
      return;
    }

    // Retrieve server
    const retrieveResult = await registryStorage.getServer('test-example.com');
    if (isSuccessResult(retrieveResult)) {
      const retrieved = retrieveResult.data;
      console.log(`  ✅ Server retrieved: ${retrieved?.domain === 'test-example.com' ? 'Match' : 'Mismatch'}`);
    } else {
      console.log(`  ❌ Failed to retrieve server: ${retrieveResult.error}`);
    }

    // Get all servers
    const allServersResult = await registryStorage.getAllServers();
    if (isSuccessResult(allServersResult)) {
      console.log(`  ✅ All servers count: ${allServersResult.data.items.length}`);
    } else {
      console.log(`  ❌ Failed to get all servers: ${allServersResult.error}`);
    }

    // Get servers by category
    const categoryResult = await registryStorage.getServersByCategory('productivity' as CapabilityCategory);
    if (isSuccessResult(categoryResult)) {
      console.log(`  ✅ Category servers count: ${categoryResult.data.items.length}`);
    } else {
      console.log(`  ❌ Failed to get category servers: ${categoryResult.error}`);
    }

    // Search servers
    const searchResult = await registryStorage.searchServers('test');
    if (isSuccessResult(searchResult)) {
      console.log(`  ✅ Search results count: ${searchResult.data.items.length}`);
    } else {
      console.log(`  ❌ Failed to search servers: ${searchResult.error}`);
    }

    // Get statistics
    const statsResult = await registryStorage.getStats();
    if (isSuccessResult(statsResult)) {
      const stats = statsResult.data;
      console.log(`  ✅ Stats - Total: ${stats.totalServers}, Categories: ${Object.keys(stats.categories).length}`);
    } else {
      console.log(`  ❌ Failed to get stats: ${statsResult.error}`);
    }

    // Test verification storage
    console.log('\n🔐 Testing Verification Storage:');
    
    const mockChallenge: VerificationChallengeData = {
<<<<<<< HEAD
      // Base VerificationChallenge fields
=======
>>>>>>> e407983d
      challenge_id: 'test-challenge-123',
      domain: 'test-example.com',
      txt_record_name: '_mcp-verify.test-example.com',
      txt_record_value: 'mcp_verify_test123',
      expires_at: new Date(Date.now() + 24 * 60 * 60 * 1000).toISOString(),
<<<<<<< HEAD

      // Extended VerificationChallengeData fields
      endpoint: 'https://test-example.com/.well-known/mcp',
      contact_email: 'test@example.com',
      token: 'test-token-123',
=======
      instructions: 'Add the DNS TXT record for testing',
      endpoint: 'https://test-example.com/.well-known/mcp',
      contact_email: 'test@example.com',
      token: 'test123',
>>>>>>> e407983d
      created_at: new Date().toISOString()
    };

    // Store challenge
    const storeChallengeResult = await verificationStorage.storeChallenge('test-challenge-123', mockChallenge);
    if (isSuccessResult(storeChallengeResult)) {
      console.log('  ✅ Challenge stored successfully');
    } else {
      console.log(`  ❌ Failed to store challenge: ${storeChallengeResult.error}`);
      return;
    }

    // Retrieve challenge
    const retrieveChallengeResult = await verificationStorage.getChallenge('test-challenge-123');
    if (isSuccessResult(retrieveChallengeResult)) {
      const retrievedChallenge = retrieveChallengeResult.data;
      console.log(`  ✅ Challenge retrieved: ${retrievedChallenge?.challenge_id === 'test-challenge-123' ? 'Match' : 'Mismatch'}`);
    } else {
      console.log(`  ❌ Failed to retrieve challenge: ${retrieveChallengeResult.error}`);
    }

    // Mark as verified
    const verifyResult = await verificationStorage.markChallengeVerified('test-challenge-123');
    if (isSuccessResult(verifyResult)) {
      const verifiedChallengeResult = await verificationStorage.getChallenge('test-challenge-123');
      if (isSuccessResult(verifiedChallengeResult)) {
        const verifiedChallenge = verifiedChallengeResult.data;
        console.log(`  ✅ Challenge verified: ${verifiedChallenge?.verified_at ? 'Yes' : 'No'}`);
      }
    } else {
      console.log(`  ❌ Failed to verify challenge: ${verifyResult.error}`);
    }

    // Get verification stats
    const verificationStatsResult = await verificationStorage.getStats();
    if (isSuccessResult(verificationStatsResult)) {
      const verificationStats = verificationStatsResult.data;
      console.log(`  ✅ Verification stats - Total: ${verificationStats.totalChallenges}`);
    } else {
      console.log(`  ❌ Failed to get verification stats: ${verificationStatsResult.error}`);
    }

    // Cleanup
    console.log('\n🧹 Cleanup:');
    const deleteServerResult = await registryStorage.deleteServer('test-example.com');
    const deleteChallengeResult = await verificationStorage.deleteChallenge('test-challenge-123');

    if (isSuccessResult(deleteServerResult) && isSuccessResult(deleteChallengeResult)) {
      console.log('  ✅ Test data cleaned up');
    } else {
      console.log('  ⚠️  Some cleanup operations failed');
    }

    console.log(`\n✅ ${providerName} storage tests completed successfully!`);

  } catch (error) {
    console.error(`\n❌ ${providerName} storage tests failed:`, error);
  }
}

async function main() {
  console.log('🚀 MCPLookup Storage Abstraction Test Suite');
  console.log('Testing all storage providers...\n');

  // Test in-memory storage (always available)
  await testStorageProvider('In-Memory', 'memory');

  // Test local Redis storage (if available)
  if (process.env.REDIS_URL) {
    await testStorageProvider('Local Redis', 'local');
  } else {
    console.log('\n⚠️  Local Redis tests skipped (REDIS_URL not set)');
    console.log('   To test local Redis: docker-compose up -d redis');
  }

  // Test Upstash storage (if available)
  if (process.env.UPSTASH_REDIS_REST_URL && process.env.UPSTASH_REDIS_REST_TOKEN) {
    await testStorageProvider('Upstash Redis', 'upstash');
  } else {
    console.log('\n⚠️  Upstash Redis tests skipped (credentials not set)');
    console.log('   To test Upstash: Set UPSTASH_REDIS_REST_URL and UPSTASH_REDIS_REST_TOKEN');
  }

  console.log('\n🎉 Storage abstraction test suite completed!');
  console.log('\n📋 Summary:');
  console.log('  ✅ In-Memory: Always available for development and testing');
  console.log('  🐳 Local Redis: Available when Docker is running');
  console.log('  ☁️  Upstash Redis: Available when credentials are configured');
  console.log('\nThe storage abstraction automatically selects the best available provider.');
}

// Run the tests
main().catch(console.error);<|MERGE_RESOLUTION|>--- conflicted
+++ resolved
@@ -160,27 +160,17 @@
     console.log('\n🔐 Testing Verification Storage:');
     
     const mockChallenge: VerificationChallengeData = {
-<<<<<<< HEAD
       // Base VerificationChallenge fields
-=======
->>>>>>> e407983d
       challenge_id: 'test-challenge-123',
       domain: 'test-example.com',
       txt_record_name: '_mcp-verify.test-example.com',
       txt_record_value: 'mcp_verify_test123',
       expires_at: new Date(Date.now() + 24 * 60 * 60 * 1000).toISOString(),
-<<<<<<< HEAD
 
       // Extended VerificationChallengeData fields
       endpoint: 'https://test-example.com/.well-known/mcp',
       contact_email: 'test@example.com',
       token: 'test-token-123',
-=======
-      instructions: 'Add the DNS TXT record for testing',
-      endpoint: 'https://test-example.com/.well-known/mcp',
-      contact_email: 'test@example.com',
-      token: 'test123',
->>>>>>> e407983d
       created_at: new Date().toISOString()
     };
 
