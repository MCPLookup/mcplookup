#!/usr/bin/env tsx
// Storage Abstraction Test Script
// Tests all storage providers to ensure they work correctly

import { getRegistryStorage, getVerificationStorage } from '../src/lib/services/storage/storage.js';
import { MCPServerRecord, CapabilityCategory } from '../src/lib/schemas/discovery.js';
import { VerificationChallengeData, isSuccessResult } from '../src/lib/services/storage/interfaces.js';

async function testStorageProvider(providerName: string, provider: 'memory' | 'local' | 'upstash') {
  console.log(`\n🧪 Testing ${providerName} Storage Provider`);
  console.log('='.repeat(50));

  try {
    // Get storage instances
    const registryStorage = getRegistryStorage({ provider });
    const verificationStorage = getVerificationStorage({ provider });

    // Test health checks
    console.log('📊 Health Checks:');
    const registryHealth = await registryStorage.healthCheck();
    const verificationHealth = await verificationStorage.healthCheck();
    console.log(`  Registry: ${registryHealth.healthy ? '✅ Healthy' : '❌ Unhealthy'}`);
    console.log(`  Verification: ${verificationHealth.healthy ? '✅ Healthy' : '❌ Unhealthy'}`);

    if (!registryHealth.healthy || !verificationHealth.healthy) {
      console.log(`⚠️  Skipping ${providerName} tests due to health check failures`);
      return;
    }

    // Test registry storage
    console.log('\n📝 Testing Registry Storage:');
    
    const mockServer: MCPServerRecord = {
      // Identity
      domain: 'test-example.com',
      endpoint: 'https://test-example.com/.well-known/mcp',
      name: 'Test Server',
      description: 'A test MCP server for storage testing',
<<<<<<< HEAD
=======

      // MCP Protocol Data
>>>>>>> 51691ff4
      server_info: {
        name: 'Test Server',
        version: '1.0.0',
        protocolVersion: '2024-11-05',
        capabilities: {
          tools: true,
          resources: false,
          prompts: false,
          logging: false
        }
      },
      tools: [
        {
          name: 'test_tool',
          description: 'A test tool',
          inputSchema: {
            type: 'object',
            properties: {
              message: { type: 'string' }
            }
          }
        }
      ],
<<<<<<< HEAD
      resources: [
        {
          name: 'test_resource',
          uri: 'test://resource',
          description: 'A test resource'
        }
      ],
      transport: 'streamable_http',
      capabilities: {
        category: 'productivity' as CapabilityCategory,
        subcategories: ['email', 'calendar'],
        intent_keywords: ['email', 'calendar', 'productivity'],
        use_cases: ['Email management', 'Calendar scheduling']
      },
      auth: {
        type: 'none',
        required: false
      },
      cors_enabled: true,
=======
      resources: [],
      transport: 'streamable_http',

      // Semantic Organization
      capabilities: {
        category: 'productivity' as CapabilityCategory,
        subcategories: ['email', 'calendar'],
        intent_keywords: ['email', 'calendar', 'schedule', 'meeting'],
        use_cases: ['Send emails', 'Manage calendar events', 'Schedule meetings']
      },

      // Technical Requirements
      auth: {
        type: 'none'
      },
      cors_enabled: true,

      // Operational Status
>>>>>>> 51691ff4
      health: {
        status: 'healthy',
        uptime_percentage: 99.9,
        avg_response_time_ms: 150,
        response_time_ms: 150,
        error_rate: 0.001,
        last_check: new Date().toISOString(),
        consecutive_failures: 0
      },
      verification: {
        dns_verified: true,
        endpoint_verified: true,
        ssl_verified: true,
        last_verification: new Date().toISOString(),
        verification_method: 'dns-txt-challenge'
      },
<<<<<<< HEAD
      created_at: new Date().toISOString(),
      updated_at: new Date().toISOString()
=======

      // Metadata
      created_at: new Date().toISOString(),
      updated_at: new Date().toISOString(),
      maintainer: {
        name: 'Test Maintainer',
        email: 'test@example.com'
      }
>>>>>>> 51691ff4
    };

    // Store server
    const storeResult = await registryStorage.storeServer('test-example.com', mockServer);
    if (isSuccessResult(storeResult)) {
      console.log('  ✅ Server stored successfully');
    } else {
      console.log(`  ❌ Failed to store server: ${storeResult.error}`);
      return;
    }

    // Retrieve server
    const retrieveResult = await registryStorage.getServer('test-example.com');
    if (isSuccessResult(retrieveResult)) {
      const retrieved = retrieveResult.data;
      console.log(`  ✅ Server retrieved: ${retrieved?.domain === 'test-example.com' ? 'Match' : 'Mismatch'}`);
    } else {
      console.log(`  ❌ Failed to retrieve server: ${retrieveResult.error}`);
    }

    // Get all servers
    const allServersResult = await registryStorage.getAllServers();
    if (isSuccessResult(allServersResult)) {
      console.log(`  ✅ All servers count: ${allServersResult.data.items.length}`);
    } else {
      console.log(`  ❌ Failed to get all servers: ${allServersResult.error}`);
    }

    // Get servers by category
    const categoryResult = await registryStorage.getServersByCategory('productivity' as CapabilityCategory);
    if (isSuccessResult(categoryResult)) {
      console.log(`  ✅ Category servers count: ${categoryResult.data.items.length}`);
    } else {
      console.log(`  ❌ Failed to get category servers: ${categoryResult.error}`);
    }

    // Search servers
    const searchResult = await registryStorage.searchServers('test');
    if (isSuccessResult(searchResult)) {
      console.log(`  ✅ Search results count: ${searchResult.data.items.length}`);
    } else {
      console.log(`  ❌ Failed to search servers: ${searchResult.error}`);
    }

    // Get statistics
    const statsResult = await registryStorage.getStats();
    if (isSuccessResult(statsResult)) {
      const stats = statsResult.data;
      console.log(`  ✅ Stats - Total: ${stats.totalServers}, Categories: ${Object.keys(stats.categories).length}`);
    } else {
      console.log(`  ❌ Failed to get stats: ${statsResult.error}`);
    }

    // Test verification storage
    console.log('\n🔐 Testing Verification Storage:');
    
    const mockChallenge: VerificationChallengeData = {
      challenge_id: 'test-challenge-123',
      domain: 'test-example.com',
      txt_record_name: '_mcp-verify.test-example.com',
      txt_record_value: 'mcp_verify_test123',
      expires_at: new Date(Date.now() + 24 * 60 * 60 * 1000).toISOString(),
      instructions: 'Add the DNS TXT record for testing',
      endpoint: 'https://test-example.com/.well-known/mcp',
      contact_email: 'test@example.com',
      token: 'test123',
      created_at: new Date().toISOString()
    };

    // Store challenge
    const storeChallengeResult = await verificationStorage.storeChallenge('test-challenge-123', mockChallenge);
    if (isSuccessResult(storeChallengeResult)) {
      console.log('  ✅ Challenge stored successfully');
    } else {
      console.log(`  ❌ Failed to store challenge: ${storeChallengeResult.error}`);
      return;
    }

    // Retrieve challenge
    const retrieveChallengeResult = await verificationStorage.getChallenge('test-challenge-123');
    if (isSuccessResult(retrieveChallengeResult)) {
      const retrievedChallenge = retrieveChallengeResult.data;
      console.log(`  ✅ Challenge retrieved: ${retrievedChallenge?.challenge_id === 'test-challenge-123' ? 'Match' : 'Mismatch'}`);
    } else {
      console.log(`  ❌ Failed to retrieve challenge: ${retrieveChallengeResult.error}`);
    }

    // Mark as verified
    const verifyResult = await verificationStorage.markChallengeVerified('test-challenge-123');
    if (isSuccessResult(verifyResult)) {
      const verifiedChallengeResult = await verificationStorage.getChallenge('test-challenge-123');
      if (isSuccessResult(verifiedChallengeResult)) {
        const verifiedChallenge = verifiedChallengeResult.data;
        console.log(`  ✅ Challenge verified: ${verifiedChallenge?.verified_at ? 'Yes' : 'No'}`);
      }
    } else {
      console.log(`  ❌ Failed to verify challenge: ${verifyResult.error}`);
    }

    // Get verification stats
    const verificationStatsResult = await verificationStorage.getStats();
    if (isSuccessResult(verificationStatsResult)) {
      const verificationStats = verificationStatsResult.data;
      console.log(`  ✅ Verification stats - Total: ${verificationStats.totalChallenges}`);
    } else {
      console.log(`  ❌ Failed to get verification stats: ${verificationStatsResult.error}`);
    }

    // Cleanup
    console.log('\n🧹 Cleanup:');
    const deleteServerResult = await registryStorage.deleteServer('test-example.com');
    const deleteChallengeResult = await verificationStorage.deleteChallenge('test-challenge-123');

    if (isSuccessResult(deleteServerResult) && isSuccessResult(deleteChallengeResult)) {
      console.log('  ✅ Test data cleaned up');
    } else {
      console.log('  ⚠️  Some cleanup operations failed');
    }

    console.log(`\n✅ ${providerName} storage tests completed successfully!`);

  } catch (error) {
    console.error(`\n❌ ${providerName} storage tests failed:`, error);
  }
}

async function main() {
  console.log('🚀 MCPLookup Storage Abstraction Test Suite');
  console.log('Testing all storage providers...\n');

  // Test in-memory storage (always available)
  await testStorageProvider('In-Memory', 'memory');

  // Test local Redis storage (if available)
  if (process.env.REDIS_URL) {
    await testStorageProvider('Local Redis', 'local');
  } else {
    console.log('\n⚠️  Local Redis tests skipped (REDIS_URL not set)');
    console.log('   To test local Redis: docker-compose up -d redis');
  }

  // Test Upstash storage (if available)
  if (process.env.UPSTASH_REDIS_REST_URL && process.env.UPSTASH_REDIS_REST_TOKEN) {
    await testStorageProvider('Upstash Redis', 'upstash');
  } else {
    console.log('\n⚠️  Upstash Redis tests skipped (credentials not set)');
    console.log('   To test Upstash: Set UPSTASH_REDIS_REST_URL and UPSTASH_REDIS_REST_TOKEN');
  }

  console.log('\n🎉 Storage abstraction test suite completed!');
  console.log('\n📋 Summary:');
  console.log('  ✅ In-Memory: Always available for development and testing');
  console.log('  🐳 Local Redis: Available when Docker is running');
  console.log('  ☁️  Upstash Redis: Available when credentials are configured');
  console.log('\nThe storage abstraction automatically selects the best available provider.');
}

// Run the tests
main().catch(console.error);<|MERGE_RESOLUTION|>--- conflicted
+++ resolved
@@ -36,11 +36,8 @@
       endpoint: 'https://test-example.com/.well-known/mcp',
       name: 'Test Server',
       description: 'A test MCP server for storage testing',
-<<<<<<< HEAD
-=======
 
       // MCP Protocol Data
->>>>>>> 51691ff4
       server_info: {
         name: 'Test Server',
         version: '1.0.0',
@@ -64,27 +61,6 @@
           }
         }
       ],
-<<<<<<< HEAD
-      resources: [
-        {
-          name: 'test_resource',
-          uri: 'test://resource',
-          description: 'A test resource'
-        }
-      ],
-      transport: 'streamable_http',
-      capabilities: {
-        category: 'productivity' as CapabilityCategory,
-        subcategories: ['email', 'calendar'],
-        intent_keywords: ['email', 'calendar', 'productivity'],
-        use_cases: ['Email management', 'Calendar scheduling']
-      },
-      auth: {
-        type: 'none',
-        required: false
-      },
-      cors_enabled: true,
-=======
       resources: [],
       transport: 'streamable_http',
 
@@ -103,7 +79,6 @@
       cors_enabled: true,
 
       // Operational Status
->>>>>>> 51691ff4
       health: {
         status: 'healthy',
         uptime_percentage: 99.9,
@@ -120,10 +95,6 @@
         last_verification: new Date().toISOString(),
         verification_method: 'dns-txt-challenge'
       },
-<<<<<<< HEAD
-      created_at: new Date().toISOString(),
-      updated_at: new Date().toISOString()
-=======
 
       // Metadata
       created_at: new Date().toISOString(),
@@ -132,7 +103,6 @@
         name: 'Test Maintainer',
         email: 'test@example.com'
       }
->>>>>>> 51691ff4
     };
 
     // Store server
@@ -190,20 +160,16 @@
     console.log('\n🔐 Testing Verification Storage:');
     
     const mockChallenge: VerificationChallengeData = {
-      challenge_id: 'test-challenge-123',
+      id: 'test-challenge-123',
       domain: 'test-example.com',
-      txt_record_name: '_mcp-verify.test-example.com',
-      txt_record_value: 'mcp_verify_test123',
-      expires_at: new Date(Date.now() + 24 * 60 * 60 * 1000).toISOString(),
-      instructions: 'Add the DNS TXT record for testing',
-      endpoint: 'https://test-example.com/.well-known/mcp',
-      contact_email: 'test@example.com',
-      token: 'test123',
-      created_at: new Date().toISOString()
+      challenge: 'mcp_verify_test123',
+      createdAt: new Date(),
+      expiresAt: new Date(Date.now() + 24 * 60 * 60 * 1000),
+      verified: false
     };
 
     // Store challenge
-    const storeChallengeResult = await verificationStorage.storeChallenge('test-challenge-123', mockChallenge);
+    const storeChallengeResult = await verificationStorage.storeChallenge(mockChallenge);
     if (isSuccessResult(storeChallengeResult)) {
       console.log('  ✅ Challenge stored successfully');
     } else {
@@ -215,7 +181,7 @@
     const retrieveChallengeResult = await verificationStorage.getChallenge('test-challenge-123');
     if (isSuccessResult(retrieveChallengeResult)) {
       const retrievedChallenge = retrieveChallengeResult.data;
-      console.log(`  ✅ Challenge retrieved: ${retrievedChallenge?.challenge_id === 'test-challenge-123' ? 'Match' : 'Mismatch'}`);
+      console.log(`  ✅ Challenge retrieved: ${retrievedChallenge?.id === 'test-challenge-123' ? 'Match' : 'Mismatch'}`);
     } else {
       console.log(`  ❌ Failed to retrieve challenge: ${retrieveChallengeResult.error}`);
     }
@@ -226,7 +192,7 @@
       const verifiedChallengeResult = await verificationStorage.getChallenge('test-challenge-123');
       if (isSuccessResult(verifiedChallengeResult)) {
         const verifiedChallenge = verifiedChallengeResult.data;
-        console.log(`  ✅ Challenge verified: ${verifiedChallenge?.verified_at ? 'Yes' : 'No'}`);
+        console.log(`  ✅ Challenge verified: ${verifiedChallenge?.verified ? 'Yes' : 'No'}`);
       }
     } else {
       console.log(`  ❌ Failed to verify challenge: ${verifyResult.error}`);
@@ -244,7 +210,7 @@
     // Cleanup
     console.log('\n🧹 Cleanup:');
     const deleteServerResult = await registryStorage.deleteServer('test-example.com');
-    const deleteChallengeResult = await verificationStorage.deleteChallenge('test-challenge-123');
+    const deleteChallengeResult = await verificationStorage.removeChallenge('test-challenge-123');
 
     if (isSuccessResult(deleteServerResult) && isSuccessResult(deleteChallengeResult)) {
       console.log('  ✅ Test data cleaned up');
