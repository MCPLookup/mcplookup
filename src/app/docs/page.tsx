--- conflicted
+++ resolved
@@ -52,7 +52,6 @@
                   Register your MCP server to make it discoverable:
                 </p>
                 <div className="bg-gray-100 rounded-md p-4 font-mono text-sm">
-<<<<<<< HEAD
                   <pre className="text-gray-800 whitespace-pre-wrap">
 {`curl -X POST https://mcplookup.org/api/v1/register \\
   -H "Content-Type: application/json" \\
@@ -63,18 +62,6 @@
     "contact_email": "admin@mycompany.com"
   }'`}
                   </pre>
-=======
-                  <div className="text-gray-800">
-                    curl -X POST https://mcplookup.org/api/v1/register \<br/>
-                    &nbsp;&nbsp;-H "Content-Type: application/json" \<br/>
-                    &nbsp;&nbsp;-d {`'{`}<br/>
-                    &nbsp;&nbsp;&nbsp;&nbsp;"domain": "mycompany.com",<br/>
-                    &nbsp;&nbsp;&nbsp;&nbsp;"endpoint": "https://mycompany.com/mcp",<br/>
-                    &nbsp;&nbsp;&nbsp;&nbsp;"capabilities": ["email", "calendar"],<br/>
-                    &nbsp;&nbsp;&nbsp;&nbsp;"contact_email": "admin@mycompany.com"<br/>
-                    &nbsp;&nbsp;{`}'`}
-                  </div>
->>>>>>> 73b6de45
                 </div>
               </div>
             </div>
