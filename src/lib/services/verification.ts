--- conflicted
+++ resolved
@@ -62,15 +62,6 @@
     };
 
     // Store challenge for later verification
-<<<<<<< HEAD
-    await this.storageService.storeChallenge(challengeId, {
-      ...challenge,
-      endpoint: request.endpoint,
-      contact_email: request.contact_email,
-      token,
-      created_at: new Date().toISOString()
-    });
-=======
     const challengeData: VerificationChallengeData = {
       // Base VerificationChallenge fields
       challenge_id: challengeId,
@@ -91,7 +82,6 @@
     if (!storeResult.success) {
       throw new Error(`Failed to store challenge: ${storeResult.error}`);
     }
->>>>>>> 9a6cb71d
 
     return challenge;
   }
@@ -189,12 +179,7 @@
       const challengeData = challengeResult.data;
 
       // Check if challenge has expired
-<<<<<<< HEAD
-      const expiresAt = new Date(challengeData.expires_at);
-      if (expiresAt < new Date()) {
-=======
       if (new Date(challengeData.expires_at) < new Date()) {
->>>>>>> 9a6cb71d
         await this.storageService.deleteChallenge(challengeId);
         return null;
       }
