--- conflicted
+++ resolved
@@ -45,7 +45,6 @@
   sortBy?: 'domain' | 'name' | 'updated_at' | 'health_score';
   sortOrder?: 'asc' | 'desc';
   includeInactive?: boolean;
-<<<<<<< HEAD
 }
 
 /**
@@ -193,155 +192,6 @@
 }
 
 /**
-=======
-}
-
-/**
- * Health check result with detailed information
- */
-export interface HealthCheckResult {
-  healthy: boolean;
-  latency?: number;
-  details?: Record<string, unknown>;
-  timestamp: string;
-}
-
-// =============================================================================
-// USER STORAGE TYPES
-// =============================================================================
-
-/**
- * User profile data for authentication and authorization
- */
-export interface UserProfile {
-  readonly id: string;
-  email: string;
-  name?: string;
-  image?: string;
-  provider: 'github' | 'google' | 'email';
-  provider_id: string;
-  role: 'user' | 'admin' | 'moderator';
-  readonly created_at: string;
-  updated_at: string;
-  last_login_at?: string;
-  email_verified: boolean;
-  is_active: boolean;
-  preferences?: {
-    theme?: 'light' | 'dark' | 'system';
-    notifications?: boolean;
-    newsletter?: boolean;
-  };
-  metadata?: Record<string, unknown>;
-}
-
-/**
- * User session data for active sessions
- */
-export interface UserSession {
-  readonly id: string;
-  readonly user_id: string;
-  readonly token: string;
-  readonly expires_at: string;
-  readonly created_at: string;
-  readonly ip_address?: string;
-  readonly user_agent?: string;
-  readonly is_active: boolean;
-}
-
-/**
- * User registration/server ownership tracking
- */
-export interface UserRegistration {
-  readonly id: string;
-  readonly user_id: string;
-  readonly domain: string;
-  readonly challenge_id: string;
-  readonly verified_at?: string;
-  readonly created_at: string;
-  readonly status: 'pending' | 'verified' | 'failed' | 'expired';
-}
-
-/**
- * User query options for filtering and pagination
- */
-export interface UserQueryOptions extends PaginationOptions {
-  role?: 'user' | 'admin' | 'moderator';
-  provider?: 'github' | 'google' | 'email';
-  is_active?: boolean;
-  email_verified?: boolean;
-  created_after?: string;
-  created_before?: string;
-  status?: 'pending' | 'verified' | 'failed' | 'expired'; // For registration filtering
-}
-
-/**
- * User statistics with detailed metrics
- */
-export interface UserStats {
-  totalUsers: number;
-  activeUsers: number;
-  verifiedUsers: number;
-  usersByProvider: Record<string, number>;
-  usersByRole: Record<string, number>;
-  registrationsToday: number;
-  registrationsThisWeek: number;
-  registrationsThisMonth: number;
-  lastUpdated: string;
-}
-
-// =============================================================================
-// VERIFICATION STORAGE TYPES
-// =============================================================================
-
-/**
- * Verification Challenge Data (extended with storage metadata)
- * Immutable once created, with clear lifecycle tracking
- */
-export interface VerificationChallengeData extends VerificationChallenge {
-  readonly endpoint: string;
-  readonly contact_email: string;
-  readonly token: string;
-  readonly created_at: string;
-  readonly verified_at?: string;
-  readonly attempts?: number;
-  readonly last_attempt_at?: string;
-}
-
-// =============================================================================
-// REGISTRY STORAGE TYPES
-// =============================================================================
-
-/**
- * Registry statistics with comprehensive metrics
- */
-export interface RegistryStats {
-  totalServers: number;
-  activeServers: number;
-  categories: Record<CapabilityCategory, number>;
-  capabilities: Record<string, number>;
-  memoryUsage?: {
-    used: string;
-    total?: string;
-    percentage?: number;
-  };
-  performance: {
-    avgResponseTime: number;
-    cacheHitRate?: number;
-  };
-  lastUpdated: string;
-}
-
-/**
- * Batch operation result for bulk operations
- */
-export interface BatchOperationResult {
-  successful: number;
-  failed: number;
-  errors: Array<{ domain: string; error: string }>;
-}
-
-/**
->>>>>>> 8b6e4291
  * Registry Storage Interface
  * Thoughtfully designed for scalability, performance, and maintainability
  */
@@ -884,9 +734,6 @@
  * 6. **Flexibility**: Optional parameters and extensible options interfaces
  * 7. **Type Safety**: Strong typing with TypeScript for compile-time safety
  * 8. **Documentation**: Comprehensive JSDoc comments for all methods
-<<<<<<< HEAD
- */
-=======
  */
 
 // ==========================================================================
@@ -978,5 +825,4 @@
    * Returns the number of logs deleted
    */
   cleanupOldLogs(cutoffDate: string): Promise<StorageResult<number>>;
-}
->>>>>>> 8b6e4291
+}