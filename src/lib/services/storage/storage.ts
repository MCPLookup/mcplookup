--- conflicted
+++ resolved
@@ -5,10 +5,7 @@
   IRegistryStorage,
   IVerificationStorage,
   IUserStorage,
-<<<<<<< HEAD
-=======
   IAuditStorage,
->>>>>>> 8b6e4291
   VerificationChallengeData,
   UserProfile,
   UserSession,
@@ -34,10 +31,7 @@
 import { UpstashVerificationStorage } from './upstash-verification-storage';
 import { UpstashUserStorage } from './upstash-user-storage';
 import { LocalRedisRegistryStorage, LocalRedisVerificationStorage, LocalRedisUserStorage } from './local-redis-storage';
-<<<<<<< HEAD
-=======
 import { InMemoryAuditStorage, LocalRedisAuditStorage, UpstashAuditStorage } from './audit-storage';
->>>>>>> 8b6e4291
 import { MCPServerRecord, CapabilityCategory } from '../../schemas/discovery';
 
 export interface StorageConfig {
@@ -437,7 +431,6 @@
       const expiredChallenges = Array.from(this.challenges.entries()).filter(([, challenge]) =>
         new Date(challenge.expires_at) < now
       );
-<<<<<<< HEAD
 
       if (!dryRun) {
         expiredChallenges.forEach(([challengeId]) => this.challenges.delete(challengeId));
@@ -445,15 +438,6 @@
 
       const freedSpace = `${Math.round(JSON.stringify(expiredChallenges.map(([, c]) => c)).length / 1024)}KB`;
 
-=======
-
-      if (!dryRun) {
-        expiredChallenges.forEach(([challengeId]) => this.challenges.delete(challengeId));
-      }
-
-      const freedSpace = `${Math.round(JSON.stringify(expiredChallenges.map(([, c]) => c)).length / 1024)}KB`;
-
->>>>>>> 8b6e4291
       return createSuccessResult({
         removedCount: expiredChallenges.length,
         freedSpace
@@ -503,7 +487,6 @@
   async healthCheck(): Promise<HealthCheckResult> {
     const startTime = Date.now();
     const latency = Date.now() - startTime;
-<<<<<<< HEAD
 
     return createHealthCheckResult(true, latency, {
       provider: 'in-memory',
@@ -512,16 +495,6 @@
     });
   }
 
-=======
-
-    return createHealthCheckResult(true, latency, {
-      provider: 'in-memory',
-      challengeCount: this.challenges.size,
-      memoryUsage: `${Math.round(JSON.stringify(Array.from(this.challenges.values())).length / 1024)}KB`
-    });
-  }
-
->>>>>>> 8b6e4291
   getProviderInfo() {
     return {
       name: 'in-memory',
@@ -530,7 +503,6 @@
     };
   }
 }
-<<<<<<< HEAD
 
 /**
  * In-memory user storage for development and testing
@@ -583,77 +555,16 @@
   async getUserByProvider(provider: string, providerId: string): Promise<StorageResult<UserProfile | null>> {
     try {
       const userId = this.providerIndex.get(`${provider}:${providerId}`);
-=======
-
-/**
- * In-memory user storage for development and testing
- * Implements the full IUserStorage interface with pagination and error handling
- */
-class InMemoryUserStorage implements IUserStorage {
-  private users = new Map<string, UserProfile>();
-  private sessions = new Map<string, UserSession>();
-  private registrations = new Map<string, UserRegistration>();
-  private emailIndex = new Map<string, string>(); // email -> userId
-  private providerIndex = new Map<string, string>(); // provider:providerId -> userId
-
-  // ==========================================================================
-  // USER PROFILE OPERATIONS
-  // ==========================================================================
-
-  async storeUser(userId: string, user: UserProfile): Promise<StorageResult<void>> {
-    try {
-      this.users.set(userId, { ...user, updated_at: new Date().toISOString() });
-      this.emailIndex.set(user.email, userId);
-      this.providerIndex.set(`${user.provider}:${user.provider_id}`, userId);
-      return createSuccessResult(undefined);
-    } catch (error) {
-      return createErrorResult(`Failed to store user: ${error}`, 'STORE_ERROR');
-    }
-  }
-
-  async getUser(userId: string): Promise<StorageResult<UserProfile | null>> {
-    try {
+      if (!userId) {
+        return createSuccessResult(null);
+      }
       const user = this.users.get(userId) || null;
       return createSuccessResult(user);
     } catch (error) {
-      return createErrorResult(`Failed to get user: ${error}`, 'GET_ERROR');
-    }
-  }
-
-  async getUserByEmail(email: string): Promise<StorageResult<UserProfile | null>> {
-    try {
-      const userId = this.emailIndex.get(email);
->>>>>>> 8b6e4291
-      if (!userId) {
-        return createSuccessResult(null);
-      }
-      const user = this.users.get(userId) || null;
-      return createSuccessResult(user);
-    } catch (error) {
-<<<<<<< HEAD
       return createErrorResult(`Failed to get user by provider: ${error}`, 'GET_ERROR');
     }
   }
 
-=======
-      return createErrorResult(`Failed to get user by email: ${error}`, 'GET_ERROR');
-    }
-  }
-
-  async getUserByProvider(provider: string, providerId: string): Promise<StorageResult<UserProfile | null>> {
-    try {
-      const userId = this.providerIndex.get(`${provider}:${providerId}`);
-      if (!userId) {
-        return createSuccessResult(null);
-      }
-      const user = this.users.get(userId) || null;
-      return createSuccessResult(user);
-    } catch (error) {
-      return createErrorResult(`Failed to get user by provider: ${error}`, 'GET_ERROR');
-    }
-  }
-
->>>>>>> 8b6e4291
   async updateUser(userId: string, updates: Partial<UserProfile>): Promise<StorageResult<void>> {
     try {
       const existingUser = this.users.get(userId);
@@ -666,7 +577,6 @@
         ...updates,
         updated_at: new Date().toISOString()
       };
-<<<<<<< HEAD
 
       this.users.set(userId, updatedUser);
 
@@ -702,92 +612,10 @@
           if (registration.user_id === userId) {
             this.registrations.delete(regId);
           }
-=======
-
-      this.users.set(userId, updatedUser);
-
-      // Update indexes if email or provider changed
-      if (updates.email && updates.email !== existingUser.email) {
-        this.emailIndex.delete(existingUser.email);
-        this.emailIndex.set(updates.email, userId);
-      }
-
-      return createSuccessResult(undefined);
-    } catch (error) {
-      return createErrorResult(`Failed to update user: ${error}`, 'UPDATE_ERROR');
-    }
-  }
-
-  async deleteUser(userId: string): Promise<StorageResult<void>> {
-    try {
-      const user = this.users.get(userId);
-      if (user) {
-        this.users.delete(userId);
-        this.emailIndex.delete(user.email);
-        this.providerIndex.delete(`${user.provider}:${user.provider_id}`);
-
-        // Delete user sessions
-        for (const [sessionId, session] of this.sessions) {
-          if (session.user_id === userId) {
-            this.sessions.delete(sessionId);
-          }
         }
-
-        // Delete user registrations
-        for (const [regId, registration] of this.registrations) {
-          if (registration.user_id === userId) {
-            this.registrations.delete(regId);
-          }
-        }
-      }
-      return createSuccessResult(undefined);
-    } catch (error) {
-      return createErrorResult(`Failed to delete user: ${error}`, 'DELETE_ERROR');
-    }
-  }
-
-  // ==========================================================================
-  // SESSION MANAGEMENT
-  // ==========================================================================
-
-  async storeSession(sessionId: string, session: UserSession): Promise<StorageResult<void>> {
-    try {
-      this.sessions.set(sessionId, session);
-      return createSuccessResult(undefined);
-    } catch (error) {
-      return createErrorResult(`Failed to store session: ${error}`, 'STORE_ERROR');
-    }
-  }
-
-  async getSession(sessionId: string): Promise<StorageResult<UserSession | null>> {
-    try {
-      const session = this.sessions.get(sessionId) || null;
-      return createSuccessResult(session);
-    } catch (error) {
-      return createErrorResult(`Failed to get session: ${error}`, 'GET_ERROR');
-    }
-  }
-
-  async deleteSession(sessionId: string): Promise<StorageResult<void>> {
-    try {
-      this.sessions.delete(sessionId);
-      return createSuccessResult(undefined);
-    } catch (error) {
-      return createErrorResult(`Failed to delete session: ${error}`, 'DELETE_ERROR');
-    }
-  }
-
-  async deleteUserSessions(userId: string): Promise<StorageResult<void>> {
-    try {
-      for (const [sessionId, session] of this.sessions) {
-        if (session.user_id === userId) {
-          this.sessions.delete(sessionId);
->>>>>>> 8b6e4291
-        }
-      }
-      return createSuccessResult(undefined);
-    } catch (error) {
-<<<<<<< HEAD
+      }
+      return createSuccessResult(undefined);
+    } catch (error) {
       return createErrorResult(`Failed to delete user: ${error}`, 'DELETE_ERROR');
     }
   }
@@ -832,42 +660,6 @@
       }
       return createSuccessResult(undefined);
     } catch (error) {
-      return createErrorResult(`Failed to delete user sessions: ${error}`, 'DELETE_ERROR');
-    }
-  }
-
-  // ==========================================================================
-  // REGISTRATION TRACKING
-  // ==========================================================================
-
-  async storeRegistration(registrationId: string, registration: UserRegistration): Promise<StorageResult<void>> {
-    try {
-      this.registrations.set(registrationId, registration);
-      return createSuccessResult(undefined);
-    } catch (error) {
-      return createErrorResult(`Failed to store registration: ${error}`, 'STORE_ERROR');
-    }
-  }
-
-  async getRegistrationsByUser(
-    userId: string,
-    options?: UserQueryOptions
-  ): Promise<StorageResult<PaginatedResult<UserRegistration>>> {
-    try {
-      const opts = { ...options };
-      let registrations = Array.from(this.registrations.values()).filter(r => r.user_id === userId);
-
-      // Apply status filter
-      if (opts.status) {
-        registrations = registrations.filter(r => r.status === opts.status);
-      }
-
-      // Apply pagination
-      const total = registrations.length;
-      const start = opts.offset || 0;
-      const limit = opts.limit || 50;
-      const items = registrations.slice(start, start + limit);
-=======
       return createErrorResult(`Failed to delete user sessions: ${error}`, 'DELETE_ERROR');
     }
   }
@@ -953,7 +745,6 @@
       const start = opts.offset || 0;
       const limit = opts.limit || 50;
       const items = users.slice(start, start + limit);
->>>>>>> 8b6e4291
       const hasMore = start + limit < total;
 
       return createSuccessResult({
@@ -963,67 +754,10 @@
         nextCursor: hasMore ? String(start + limit) : undefined
       });
     } catch (error) {
-<<<<<<< HEAD
-      return createErrorResult(`Failed to get registrations by user: ${error}`, 'GET_ERROR');
-    }
-  }
-
-  async getRegistrationsByDomain(domain: string): Promise<StorageResult<UserRegistration[]>> {
-    try {
-      const registrations = Array.from(this.registrations.values()).filter(r => r.domain === domain);
-      return createSuccessResult(registrations);
-    } catch (error) {
-      return createErrorResult(`Failed to get registrations by domain: ${error}`, 'GET_ERROR');
-    }
-  }
-
-  // ==========================================================================
-  // SEARCH & FILTERING
-  // ==========================================================================
-
-  async getAllUsers(options?: UserQueryOptions): Promise<StorageResult<PaginatedResult<UserProfile>>> {
-    try {
-      const opts = { ...options };
-      let users = Array.from(this.users.values());
-
-      // Apply filters
-      if (opts.role) {
-        users = users.filter(u => u.role === opts.role);
-      }
-      if (opts.provider) {
-        users = users.filter(u => u.provider === opts.provider);
-      }
-      if (opts.is_active !== undefined) {
-        users = users.filter(u => u.is_active === opts.is_active);
-      }
-      if (opts.email_verified !== undefined) {
-        users = users.filter(u => u.email_verified === opts.email_verified);
-      }
-
-      // Apply pagination
-      const total = users.length;
-      const start = opts.offset || 0;
-      const limit = opts.limit || 50;
-      const items = users.slice(start, start + limit);
-      const hasMore = start + limit < total;
-
-      return createSuccessResult({
-        items,
-        total,
-        hasMore,
-        nextCursor: hasMore ? String(start + limit) : undefined
-      });
-    } catch (error) {
       return createErrorResult(`Failed to get all users: ${error}`, 'GET_ERROR');
     }
   }
 
-=======
-      return createErrorResult(`Failed to get all users: ${error}`, 'GET_ERROR');
-    }
-  }
-
->>>>>>> 8b6e4291
   async searchUsers(
     query: string,
     options?: UserQueryOptions
