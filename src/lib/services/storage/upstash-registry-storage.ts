--- conflicted
+++ resolved
@@ -317,12 +317,8 @@
       const servers = await this.getServersByDomains(domains);
       
       const cutoffDate = new Date(Date.now() - 30 * 24 * 60 * 60 * 1000); // 30 days ago
-<<<<<<< HEAD
-      const serversToRemove = servers.filter(server =>        !server.updated_at ||
-=======
-      const serversToRemove = servers.filter(server => 
+      const serversToRemove = servers.filter((server: MCPServerRecord) => 
         !server.updated_at ||
->>>>>>> 51691ff4
         new Date(server.updated_at) < cutoffDate ||
         server.health?.status === 'unhealthy'
       );
